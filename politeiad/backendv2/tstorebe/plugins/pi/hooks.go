--- conflicted
+++ resolved
@@ -136,11 +136,8 @@
 	return nil
 }
 
-<<<<<<< HEAD
-// proposalNameIsValid returns whether the provided title, which can be
-=======
+
 // titleIsValid returns whether the provided title, which can be
->>>>>>> a856d502
 // either a proposal name or an author update title, matches the pi plugin
 // title regex.
 func (p *piPlugin) titleIsValid(title string) bool {
