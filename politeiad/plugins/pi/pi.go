// Copyright (c) 2020-2022 The Decred developers
// Use of this source code is governed by an ISC
// license that can be found in the LICENSE file.

// Package pi provides a plugin that extends records with functionality for
// decred's proposal system.
package pi

const (
	// PluginID is the unique identifier for this plugin.
	PluginID = "pi"

	// CmdSetBillingStatus command sets the billing status.
	CmdSetBillingStatus = "setbillingstatus"

	// CmdBillingStatusChanges command returns the billing status changes
	// of a proposal.
	CmdBillingStatusChanges = "billingstatuschanges"

	// CmdSummary command returns a summary for a proposal.
	CmdSummary = "summary"
)

// Plugin setting keys can be used to specify custom plugin settings. Default
// plugin setting values can be overridden by providing a plugin setting key
// and value to the plugin on startup.
const (
	// SettingKeyTextFileSizeMax is the plugin setting key for the
	// SettingTextFileSizeMax plugin setting.
	SettingKeyTextFileSizeMax = "textfilesizemax"

	// SettingKeyImageFileCountMax is the plugin setting key for the
	// SettingImageFileCountMax plugin setting.
	SettingKeyImageFileCountMax = "imagefilecountmax"

	// SettingKeyImageFileSizeMax is the plugin setting key for the
	// SettingImageFileSizeMax plugin setting.
	SettingKeyImageFileSizeMax = "imagefilesizemax"

	// SettingKeyTitleLengthMin is the plugin setting key for
	// the SettingTitleLengthMin plugin setting.
	SettingKeyTitleLengthMin = "titlelengthmin"

	// SettingKeyTitleLengthMax is the plugin setting key for
	// the SettingTitleLengthMax plugin setting.
	SettingKeyTitleLengthMax = "titlelengthmax"

	// SettingKeyTitleSupportedChars is the plugin setting key
	// for the SettingTitleSupportedChars plugin setting.
	SettingKeyTitleSupportedChars = "titlesupportedchars"

	// SettingKeyProposalAmountMin is the plugin setting key for
	// the SettingProposalAmountMin plugin setting.
	SettingKeyProposalAmountMin = "proposalamountmin"

	// SettingKeyProposalAmountMax is the plugin setting key for
	// the SettingProposalAmountMax plugin setting.
	SettingKeyProposalAmountMax = "proposalamountmax"

	// SettingKeyProposalStartDateMin is the plugin setting key for
	// the SettingProposalStartDateMin plugin setting.
	SettingKeyProposalStartDateMin = "proposalstartdatemin"

	// SettingKeyProposalEndDateMax is the plugin setting key for
	// the SettingProposalEndDateMax plugin setting.
	SettingKeyProposalEndDateMax = "proposalenddatemax"

	// SettingKeyProposalDomains is the plugin setting key for the
	// SettingProposalDomains plugin setting.
	SettingKeyProposalDomains = "proposaldomains"

	// SettingKeyBillingStatusChangesMax is the plugin setting
	// key for the SettingBillingStatusChangesMax plugin setting.
	SettingKeyBillingStatusChangesMax = "billingstatuschangesmax"

	// SettingKeySummariesPageSize is the plugin setting key for the
	// SettingSummariesPageSize plugin setting.
	SettingKeySummariesPageSize = "summariespagesize"

	// SettingKeyBillingStatusChangesPageSize is the plugin key for
	// the SettingBillingStatusChangesPageSize plugin setting.
	SettingKeyBillingStatusChangesPageSize = "billingstatuschangespagesize"
)

// Plugin setting default values. These can be overridden by providing a plugin
// setting key and value to the plugin on startup.
const (
	// SettingTextFileSizeMax is the default maximum allowed size of a
	// text file in bytes.
	SettingTextFileSizeMax uint32 = 512 * 1024

	// SettingImageFileCountMax is the default maximum number of image
	// files that can be included in a proposal.
	SettingImageFileCountMax uint32 = 5

	// SettingImageFileSizeMax is the default maximum allowed size of
	// an image file in bytes.
	SettingImageFileSizeMax uint32 = 512 * 1024

	// SettingTitleLengthMin is the default minimum number of
	// characters that a proposal name or a proposal update title can be.
	SettingTitleLengthMin uint32 = 8

	// SettingTitleLengthMax is the default maximum number of
	// characters that a proposal name or a proposal update title can be.
	SettingTitleLengthMax uint32 = 80

	// SettingProposalAmountMin is the default minimum funding amount
	// in cents a proposal can have.
	SettingProposalAmountMin uint64 = 100000 // 1k usd in cents.

	// SettingProposalAmountMax is the default maximum funding amount
	// in cents a proposal can have.
	SettingProposalAmountMax uint64 = 100000000 // 1m usd in cents.

	// SettingProposalEndDateMax is the default maximum possible proposal
	// end date - seconds from current time.
	SettingProposalEndDateMax int64 = 31557600 // 365.25 days in seconds.

	// SettingProposalStartDateMin is the default minimum possible proposal
	// start date - seconds from current time.
	SettingProposalStartDateMin int64 = 604800 // One week in seconds.

	// SettingBillingStatusChangesMax is the default maximum allowed
	// billing status changes.
	SettingBillingStatusChangesMax uint32 = 1

	// SettingSummariesPageSize is the default maximum number of proposal
	// summaries that can be requested at any one time.
	SettingSummariesPageSize uint32 = 5

	// SettingBillingStatusChangesPageSize is the default maximum number of
	// billing status changes that can be requested at any one time.
	SettingBillingStatusChangesPageSize uint32 = 5
)

var (
	// SettingTitleSupportedChars contains the supported
	// characters in a proposal name or a proposal update title.
	SettingTitleSupportedChars = []string{
		"A-z", "0-9", "&", ".", ",", ":", ";", "-", " ", "@", "+", "#",
		"/", "(", ")", "!", "?", "\"", "'",
	}

	// SettingProposalDomains contains the default proposal domains.
	SettingProposalDomains = []string{
		"development",
		"marketing",
		"research",
		"design",
	}
)

// ErrorCodeT represents a plugin error that was caused by the user.
type ErrorCodeT uint32

const (
	// ErrorCodeInvalid represents an invalid error code.
	ErrorCodeInvalid ErrorCodeT = 0

	// ErrorCodeTextFileNameInvalid is returned when a text file has
	// a file name that is not allowed.
	ErrorCodeTextFileNameInvalid ErrorCodeT = 1

	// ErrorCodeTextFileSizeInvalid is returned when a text file size
	// exceedes the TextFileSizeMax setting.
	ErrorCodeTextFileSizeInvalid ErrorCodeT = 2

	// ErrorCodeTextFileMissing is returned when the proposal does not
	// contain one or more of the required text files.
	ErrorCodeTextFileMissing ErrorCodeT = 3

	// ErrorCodeImageFileCountInvalid is returned when the number of
	// image attachments exceedes the ImageFileCountMax setting.
	ErrorCodeImageFileCountInvalid ErrorCodeT = 4

	// ErrorCodeImageFileSizeInvalid is returned when an image file
	// size exceedes the ImageFileSizeMax setting.
	ErrorCodeImageFileSizeInvalid ErrorCodeT = 5

	// ErrorCodeTitleInvalid is returned when a title, proposal title or proposal
	// update title, does not adhere to the title regexp requirements.
	ErrorCodeTitleInvalid ErrorCodeT = 6

	// ErrorCodeVoteStatusInvalid is returned when a proposal vote
	// status does not allow changes to be made to the proposal.
	ErrorCodeVoteStatusInvalid ErrorCodeT = 7

	// ErrorCodeProposalStartDateInvalid is returned when a proposal start date
	// does not adhere to the proposal start date settings.
	ErrorCodeProposalStartDateInvalid ErrorCodeT = 8

	// ErrorCodeProposalEndDateInvalid is returned when a proposal end date
	// does not adhere to the proposal end date settings.
	ErrorCodeProposalEndDateInvalid ErrorCodeT = 9

	// ErrorCodeProposalAmountInvalid is returned when a proposal amount
	// is not in the range defined by the amount min/max plugin settings.
	ErrorCodeProposalAmountInvalid ErrorCodeT = 10

	// ErrorCodeProposalDomainInvalid is returned when a proposal domain
	// is not one of the supported domains.
	ErrorCodeProposalDomainInvalid ErrorCodeT = 11

	// ErrorCodeTokenInvalid is returned when a record token is
	// provided as part of a plugin command payload and is not a valid
	// token or the payload token does not match the token that was
	// used in the API request.
	ErrorCodeTokenInvalid ErrorCodeT = 12

	// ErrorCodePublicKeyInvalid is returned when a public key is not
	// a valid hex encoded, Ed25519 public key.
	ErrorCodePublicKeyInvalid ErrorCodeT = 13

	// ErrorCodeSignatureInvalid is returned when a signature is not
	// a valid hex encoded, Ed25519 signature or when the signature is
	// wrong.
	ErrorCodeSignatureInvalid ErrorCodeT = 14

	// ErrorCodeBillingStatusChangeNotAllowed is returned when a billing status
	// change is not allowed.
	ErrorCodeBillingStatusChangeNotAllowed = 15

	// ErrorCodeBillingStatusInvalid is returned when an invalid billing status
	// is provided.
	ErrorCodeBillingStatusInvalid = 16

	// ErrorCodeCommentWriteNotAllowed is returned when a user attempts to submit
	// a new comment or a comment vote, but does not have permission to. This
	// could be because the proposal's vote status does not allow for any
	// additional changes or because the user is trying to write to a thread that
	// is not allowed. Example, once a proposal vote is approved the only comment
	// writes that are allowed are replies and votes to the author's most recent
	// update thread.
	ErrorCodeCommentWriteNotAllowed = 17

	// ErrorCodeExtraDataHintInvalid is returned when the extra data hint is
	// invalid.
	ErrorCodeExtraDataHintInvalid = 18

	// ErrorCodeExtraDataInvalid is returned when the extra data payload is
	// invalid.
	ErrorCodeExtraDataInvalid = 19

	// ErrorCodeLegacyTokenNotAllowed is returned when the legacy token is set
	// during a normal proposal submission.
	ErrorCodeLegacyTokenNotAllowed = 20

	// ErrorCodeLast is used by unit tests to verify that all error codes have
	// a human readable entry in the ErrorCodes map. This error will never be
	// returned.
	ErrorCodeLast ErrorCodeT = 21
)

var (
	// ErrorCodes contains the human readable errors.
	ErrorCodes = map[ErrorCodeT]string{
		ErrorCodeInvalid:                       "error code invalid",
		ErrorCodeTextFileNameInvalid:           "text file name invalid",
		ErrorCodeTextFileSizeInvalid:           "text file size invalid",
		ErrorCodeTextFileMissing:               "text file is misisng",
		ErrorCodeImageFileCountInvalid:         "image file count invalid",
		ErrorCodeImageFileSizeInvalid:          "image file size invalid",
		ErrorCodeTitleInvalid:                  "title invalid",
		ErrorCodeVoteStatusInvalid:             "vote status invalid",
		ErrorCodeProposalAmountInvalid:         "proposal amount invalid",
		ErrorCodeProposalStartDateInvalid:      "proposal start date invalid",
		ErrorCodeProposalEndDateInvalid:        "proposal end date invalid",
		ErrorCodeProposalDomainInvalid:         "proposal domain invalid",
		ErrorCodeTokenInvalid:                  "token invalid",
		ErrorCodePublicKeyInvalid:              "public key invalid",
		ErrorCodeSignatureInvalid:              "signature invalid",
		ErrorCodeBillingStatusChangeNotAllowed: "billing status change is not allowed",
		ErrorCodeBillingStatusInvalid:          "billing status invalid",
		ErrorCodeCommentWriteNotAllowed:        "comment write not allowed",
		ErrorCodeExtraDataHintInvalid:          "extra data hint invalid",
		ErrorCodeLegacyTokenNotAllowed:         "setting legacy token is not allowed",
		ErrorCodeExtraDataInvalid:              "extra data payload invalid",
	}
)

const (
	// FileNameIndexFile is the file name of the proposal markdown
	// file. Every proposal is required to have an index file. The
	// index file should contain the proposal content.
	FileNameIndexFile = "index.md"

	// FileNameProposalMetadata is the filename of the ProposalMetadata
	// file that is saved to politeiad. ProposalMetadata is saved to
	// politeiad as a file, not as a metadata stream, since it contains
	// user provided metadata and needs to be included in the merkle
	// root that politeiad signs.
	FileNameProposalMetadata = "proposalmetadata.json"
)

// ProposalMetadata contains metadata that is provided by the user as part of
// the proposal submission bundle. The proposal metadata is included in the
// proposal signature since it is user specified data. The ProposalMetadata
// object is saved to politeiad as a file, not as a metadata stream, since it
// needs to be included in the merkle root that politeiad signs.
//
// Only proposals which have been imported from the old gitbe backend would
// have their legacy token stored in LegacyToken field. This field can not
// be set during normal proposal submissions.
type ProposalMetadata struct {
	Name      string `json:"name"`
	Amount    uint64 `json:"amount"`    // Funding amount in cents
	StartDate int64  `json:"startdate"` // Start date, Unix time
	EndDate   int64  `json:"enddate"`   // Estimated end date, Unix time
	Domain    string `json:"domain"`    // Proposal domain

<<<<<<< HEAD
	// TODO this is temporary and should be done in a separate PR.
	LegacyToken string `json:"legacytoken"`
=======
	LegacyToken string `json:"legacytoken"` // Legacy gitbe token
>>>>>>> f8c04499
}

// BillingStatusT represents the billing status of a proposal that has been
// approved by the Decred stakeholders.
type BillingStatusT uint32

const (
	// BillingStatusInvalid is an invalid billing status.
	BillingStatusInvalid BillingStatusT = 0

	// BillingStatusActive represents a proposal that was approved by
	// the Decred stakeholders and is being actively billed against.
	BillingStatusActive BillingStatusT = 1

	// BillingStatusClosed represents a proposal that was approved by
	// the Decred stakeholders, but has been closed by an admin prior
	// to the proposal being completed. The most common reason for this
	// is because a proposal author failed to deliver on the work that
	// was funded in the proposal. A closed proposal can no longer be
	// billed against.
	BillingStatusClosed BillingStatusT = 2

	// BillingStatusCompleted represents a proposal that was approved
	// by the Decred stakeholders and has been successfully completed.
	// A completed proposal can no longer be billed against. A proposal
	// is marked as completed by an admin.
	BillingStatusCompleted BillingStatusT = 3

	// BillingStatusLast is used by unit tests to verify that all billing
	// statuses have a human readable entry in the BillingStatuses map. This
	// status will never be returned.
	BillingStatusLast ErrorCodeT = 4
)

var (
	// BillingStatuses contains the human readable billing statuses.
	BillingStatuses = map[BillingStatusT]string{
		BillingStatusInvalid:   "invalid",
		BillingStatusActive:    "active",
		BillingStatusClosed:    "closed",
		BillingStatusCompleted: "completed",
	}
)

// BillingStatusChange represents the structure that is saved to disk when
// a proposal has its billing status updated. Some billing status changes
// require a reason to be given. Only admins can update the billing status
// of a proposal.
//
// PublicKey is the admin public key that can be used to verify the signature.
//
// Signature is the admin signature of the Token+Status+Reason.
//
// Receipt is the server signature of the admin signature.
//
// The PublicKey, Signature, and Receipt are all hex encoded and use the
// ed25519 signature scheme.
type BillingStatusChange struct {
	Token     string         `json:"token"`
	Status    BillingStatusT `json:"status"`
	Reason    string         `json:"reason,omitempty"`
	PublicKey string         `json:"publickey"`
	Signature string         `json:"signature"`
	Receipt   string         `json:"receipt"`
	Timestamp int64          `json:"timestamp"` // Unix timestamp
}

// SetBillingStatus sets the billing status of a proposal. Some billing status
// changes require a reason to be given. Only admins can update the billing
// status of a proposal.
//
// PublicKey is the admin public key that can be used to verify the signature.
//
// Signature is the admin signature of the Token+Status+Reason.
//
// The PublicKey and Signature are hex encoded and use the ed25519 signature
// scheme.
type SetBillingStatus struct {
	Token     string         `json:"token"`
	Status    BillingStatusT `json:"status"`
	Reason    string         `json:"reason,omitempty"`
	PublicKey string         `json:"publickey"`
	Signature string         `json:"signature"`
}

// SetBillingStatusReply is the reply to the SetBillingStatus command.
//
// Receipt is the server signature of the client signature. It is hex encoded
// and uses the ed25519 signature scheme.
type SetBillingStatusReply struct {
	Receipt   string `json:"receipt"`
	Timestamp int64  `json:"timestamp"` // Unix timestamp
}

// Summary requests the summary of a proposal.
type Summary struct {
	Token string `json:"token"`
}

// SummaryReply is the reply to the Summary command.
type SummaryReply struct {
	Summary ProposalSummary `json:"summary"`
}

// ProposalSummary summarizes proposal information.
type ProposalSummary struct {
	Status PropStatusT `json:"status"`
}

// PropStatusT represents the status of a proposal. It combines record and
// plugin metadata in order to create a unified map of the various paths a
// proposal can take throughout the proposal process. This serves as the
// source of truth for clients so that they don't need to try and decipher
// what various combinations of plugin metadata mean for the proposal.
//
// The proposal status is determined at runtime by the pi plugin based on the
// various record and plugin metadata that a proposal contains.
type PropStatusT string

const (
	// PropStatusInvalid represents an invalid proposal status.
	PropStatusInvalid PropStatusT = "invalid"

	// PropStatusUnvetted represents a proposal that has been submitted but has
	// not yet been made public by the admins.
	PropStatusUnvetted PropStatusT = "unvetted"

	// PropStatusUnvettedAbandoned represents a proposal that has been
	// submitted, but was abandoned by the author prior to being made public.
	// The proposal can be marked as abandoned by either the proposal author
	// or an admin. Abandoned proposal files are not deleted from the backend
	// and are still retreivable. An abandoned proposal is locked against any
	// additional proposal or plugin changes.
	PropStatusUnvettedAbandoned PropStatusT = "unvetted-abandoned"

	// PropStatusUnvettedCensored represents a proposal that has been submitted,
	// but was censored by an admin prior to being made public. Censored
	// proposal files are permanently deleted from the backend. No additional
	// changes can be made to the proposal once it has been censored.
	PropStatusUnvettedCensored PropStatusT = "unvetted-censored"

	// PropStatusUnderReview represents a proposal that has been made public and
	// is being reviewed by the Decred stakeholders, but has not had it's voting
	// period started yet.
	PropStatusUnderReview PropStatusT = "under-review"

	// PropStatusAbandoned represents a proposal that has been made public, but
	// has been abandoned. A proposal can be marked as abandoned by either the
	// proposal author or by an admin. Abandoned proposals are locked from any
	// additional changes. Abandoned proposal files are not deleted from the
	// backend.
	PropStatusAbandoned PropStatusT = "abandoned"

	// PropStatusCensored represents a proposal that was censored by an admin
	// after it had already been made public. This can happen if an edit to the
	// proposal adds content that requires censoring.  Censored proposal files
	// are permanently deleted from the backend. No additional changes can be
	// made to the proposal once it has been censored.
	PropStatusCensored PropStatusT = "censored"

	// PropStatusVoteAuthorized represents a public proposal whose voting period
	// has been authorized by the author. An admin cannot start the voting
	// period of a proposal until the author has authorized it.
	PropStatusVoteAuthorized PropStatusT = "vote-authorized"

	// PropStatusVoteStarted represents a public proposal that is currently
	// under vote by the Decred stakeholders. The voting period for a proposal
	// is started by an admin. The proposal content cannot change once the
	// voting period has been started, but some plugin data (e.g. comments) can
	// still be added.
	PropStatusVoteStarted PropStatusT = "vote-started"

	// PropStatusApproved represents a proposal that was voted on by the Decred
	// stakeholders, met the approval criteria, but is not being actively billed
	// against. An example is an RFP proposal. RFP proposals do not request
	// funding and are not billed against once approved.
	PropStatusApproved PropStatusT = "approved"

	// PropStatusRejected represents a proposal that was voted on by the Decred
	// stakeholders and did not meet the approval criteria. A rejected proposal
	// is locked against any additional proposal or plugin changes.
	PropStatusRejected PropStatusT = "rejected"

	// PropStatusActive represents a proposal that was voted on by the Decred
	// stakeholders, met the approval criteria, and is now eligible to be billed
	// against. The proposal automatically becomes active once the voting period
	// ends. The proposal content of an active proposal cannot be altered. Some
	// plugin functionality is still allowed. For example, an author is allowed
	// to start a new comment thread in order to give proposal updates that
	// users can reply to.
	PropStatusActive PropStatusT = "active"

	// PropStatusCompleted represents a proposal that was funded by the Decred
	// stakeholders and has been completed. A completed proposal is marked as
	// completed by an admin and is no longer being billed against. A completed
	// proposal is locked against any additional proposal or plugin changes.
	PropStatusCompleted PropStatusT = "completed"

	// PropStatusClosed represents a proposal that was funded, but was never
	// completed. A proposal is marked as closed by an admin and cannot be
	// billed against any further. The most common reason a proposal would be
	// closed is because the author failed to deliver on the milestones laid
	// out in the  proposal. A closed proposal is locked against any additional
	// proposal or plugin changes.
	PropStatusClosed PropStatusT = "closed"
)

const (
	// ProposalUpdateHint is the hint that is included in a comment's
	// ExtraDataHint field to indicate that the comment is an update
	// from the proposal author.
	ProposalUpdateHint = "proposalupdate"
)

// ProposalUpdateMetadata contains the metadata that is attached to a comment
// in the comment's ExtraData field to indicate that the comment is an update
// from the proposal author.
type ProposalUpdateMetadata struct {
	Title string `json:"title"`
}

// BillingStatusChanges requests the billing status changes for the provided
// proposal token.
type BillingStatusChanges struct {
	Token string `json:"token"`
}

// BillingStatusChangesReply is the reply to the BillingStatusChanges command.
type BillingStatusChangesReply struct {
	BillingStatusChanges []BillingStatusChange `json:"billingstatuschanges"`
}<|MERGE_RESOLUTION|>--- conflicted
+++ resolved
@@ -309,12 +309,7 @@
 	EndDate   int64  `json:"enddate"`   // Estimated end date, Unix time
 	Domain    string `json:"domain"`    // Proposal domain
 
-<<<<<<< HEAD
-	// TODO this is temporary and should be done in a separate PR.
-	LegacyToken string `json:"legacytoken"`
-=======
 	LegacyToken string `json:"legacytoken"` // Legacy gitbe token
->>>>>>> f8c04499
 }
 
 // BillingStatusT represents the billing status of a proposal that has been
